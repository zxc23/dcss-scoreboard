--- conflicted
+++ resolved
@@ -62,12 +62,6 @@
         scoreboard.sources.download_sources(args.logdir,
                                             servers=args.download_servers)
 
-<<<<<<< HEAD
-    players = None
-    if not args.skip_download:
-        scoreboard.sources.download_sources(args.logdir)
-=======
->>>>>>> e74f968b
     if not args.skip_import:
         scoreboard.log_import.load_logfiles(logdir=args.logdir)
 
