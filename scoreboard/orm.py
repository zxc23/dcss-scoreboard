--- conflicted
+++ resolved
@@ -374,13 +374,8 @@
 
     @property
     def boring(self) -> bool:
-<<<<<<< HEAD
         """Was this game was quit, left, or wizmoded."""
-        return self.ktyp.name in ['quitting', 'leaving', 'wizmode']
-=======
-        """Boolean to represent if this game was quit, left, or wizmoded."""
         return self.ktyp.name in ('quitting', 'leaving', 'wizmode')
->>>>>>> 4350729f
 
     @property
     def char(self) -> str:
