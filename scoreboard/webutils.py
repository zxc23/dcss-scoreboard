--- conflicted
+++ resolved
@@ -409,22 +409,14 @@
 
 @jinja2.environmentfilter
 def generic_highscores_to_table(env: jinja2.environment.Environment,
-<<<<<<< HEAD
                                 data: Iterable,
                                 show_player: bool=True,
                                 show_number: int=0,
-                                show_ranks: bool=True) -> str:
-    """Convert list of winning games into a HTML table."""
-    return _games_to_table(
-        env, data, show_player=show_player, show_number=show_number, show_ranks=show_ranks, winning_games=True)
-=======
-                                data: Iterable, show_player: bool=True,
+                                show_ranks: bool=True,
                                 datatables: bool=False) -> str:
     """Convert list of winning games into a HTML table."""
     return _games_to_table(
-        env, data, show_player=show_player, winning_games=True,
-        datatables=datatables)
->>>>>>> 905db012
+        env, data, show_player=show_player, show_number=show_number, show_ranks=show_ranks, winning_games=True, datatables=datatables)
 
 
 @jinja2.environmentfilter
