--- conflicted
+++ resolved
@@ -88,11 +88,7 @@
         {{ wins[10:]|generic_highscores_to_table(show_player=False) }}
       </div>
       <a href="#" class="games-accordion" data-toggle="collapse" data-target="#lessrecentwins" aria-expanded="false" aria-controls="lessrecentwins">
-<<<<<<< HEAD
-        Show/hide remaining {{ all_wins|length - 10 }} wins...
-=======
         Show remaining {{ wins|length - 10 }} wins...
->>>>>>> e74f968b
       </a>
     {% else %}
       {{ wins|generic_highscores_to_table(show_player=False) }}
